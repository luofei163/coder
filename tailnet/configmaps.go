package tailnet

import (
	"context"
	"encoding/json"
	"errors"
	"fmt"
	"net/netip"
	"sync"
	"time"

	"github.com/benbjohnson/clock"
	"github.com/google/uuid"
	"go4.org/netipx"
	"tailscale.com/ipn/ipnstate"
	"tailscale.com/net/dns"
	"tailscale.com/tailcfg"
	"tailscale.com/types/ipproto"
	"tailscale.com/types/key"
	"tailscale.com/types/netmap"
	"tailscale.com/wgengine"
	"tailscale.com/wgengine/filter"
	"tailscale.com/wgengine/router"
	"tailscale.com/wgengine/wgcfg"
	"tailscale.com/wgengine/wgcfg/nmcfg"

	"cdr.dev/slog"
	"github.com/coder/coder/v2/tailnet/proto"
)

const lostTimeout = 15 * time.Minute

// engineConfigurable is the subset of wgengine.Engine that we use for configuration.
//
// This allows us to test configuration code without faking the whole interface.
type engineConfigurable interface {
	UpdateStatus(*ipnstate.StatusBuilder)
	SetNetworkMap(*netmap.NetworkMap)
	Reconfig(*wgcfg.Config, *router.Config, *dns.Config) error
	SetFilter(*filter.Filter)
}

type connConfigurable interface {
	SetDERPMap(*tailcfg.DERPMap)
}

type phase int

const (
	idle phase = iota
	configuring
	closed
)

type phased struct {
	sync.Cond
	phase phase
}

type configMaps struct {
	phased
	netmapDirty  bool
	derpMapDirty bool
	filterDirty  bool
	closing      bool

	engine         engineConfigurable
	conn           connConfigurable
	static         netmap.NetworkMap
	peers          map[uuid.UUID]*peerLifecycle
	addresses      []netip.Prefix
	derpMap        *tailcfg.DERPMap
	logger         slog.Logger
	blockEndpoints bool

	// for testing
	clock clock.Clock
}

func newConfigMaps(logger slog.Logger, engine engineConfigurable, conn connConfigurable, nodeID tailcfg.NodeID, nodeKey key.NodePrivate, discoKey key.DiscoPublic) *configMaps {
	pubKey := nodeKey.Public()
	c := &configMaps{
		phased: phased{Cond: *(sync.NewCond(&sync.Mutex{}))},
		logger: logger,
		engine: engine,
		static: netmap.NetworkMap{
			SelfNode: (&tailcfg.Node{
				ID:       nodeID,
				Key:      pubKey,
				DiscoKey: discoKey,
			}).View(),
			NodeKey:    pubKey,
			PrivateKey: nodeKey,
			PacketFilter: []filter.Match{{
				// Allow any protocol!
				IPProto: []ipproto.Proto{ipproto.TCP, ipproto.UDP, ipproto.ICMPv4, ipproto.ICMPv6, ipproto.SCTP},
				// Allow traffic sourced from anywhere.
				Srcs: []netip.Prefix{
					netip.PrefixFrom(netip.AddrFrom4([4]byte{}), 0),
					netip.PrefixFrom(netip.AddrFrom16([16]byte{}), 0),
				},
				// Allow traffic to route anywhere.
				Dsts: []filter.NetPortRange{
					{
						Net: netip.PrefixFrom(netip.AddrFrom4([4]byte{}), 0),
						Ports: filter.PortRange{
							First: 0,
							Last:  65535,
						},
					},
					{
						Net: netip.PrefixFrom(netip.AddrFrom16([16]byte{}), 0),
						Ports: filter.PortRange{
							First: 0,
							Last:  65535,
						},
					},
				},
				Caps: []filter.CapMatch{},
			}},
		},
		peers: make(map[uuid.UUID]*peerLifecycle),
		clock: clock.New(),
	}
	go c.configLoop()
	return c
}

// configLoop waits for the config to be dirty, then reconfigures the engine.
// It is internal to configMaps
func (c *configMaps) configLoop() {
	c.L.Lock()
	defer c.L.Unlock()
	defer func() {
		c.phase = closed
		c.Broadcast()
	}()
	for {
		for !(c.closing || c.netmapDirty || c.filterDirty || c.derpMapDirty) {
			c.phase = idle
			c.Wait()
		}
		if c.closing {
			c.logger.Debug(context.Background(), "closing configMaps configLoop")
			return
		}
		// queue up the reconfiguration actions we will take while we have
		// the configMaps locked. We will execute them while unlocked to avoid
		// blocking during reconfig.
		actions := make([]func(), 0, 3)
		if c.derpMapDirty {
			derpMap := c.derpMapLocked()
			actions = append(actions, func() {
<<<<<<< HEAD
				c.logger.Debug(context.Background(), "updating engine DERP map", slog.F("derp_map", derpMap))
				c.conn.SetDERPMap(derpMap)
=======
				c.logger.Info(context.Background(), "updating engine DERP map", slog.F("derp_map", (*derpMapStringer)(derpMap)))
				c.engine.SetDERPMap(derpMap)
>>>>>>> ecae6f91
			})
		}
		if c.netmapDirty {
			nm := c.netMapLocked()
			actions = append(actions, func() {
				c.logger.Info(context.Background(), "updating engine network map", slog.F("network_map", nm))
				c.engine.SetNetworkMap(nm)
				c.reconfig(nm)
			})
		}
		if c.filterDirty {
			f := c.filterLocked()
			actions = append(actions, func() {
				c.logger.Info(context.Background(), "updating engine filter", slog.F("filter", f))
				c.engine.SetFilter(f)
			})
		}

		c.netmapDirty = false
		c.filterDirty = false
		c.derpMapDirty = false
		c.phase = configuring
		c.Broadcast()

		c.L.Unlock()
		for _, a := range actions {
			a()
		}
		c.L.Lock()
	}
}

// close closes the configMaps and stops it configuring the engine
func (c *configMaps) close() {
	c.L.Lock()
	defer c.L.Unlock()
	for _, lc := range c.peers {
		lc.resetTimer()
	}
	c.closing = true
	c.Broadcast()
	for c.phase != closed {
		c.Wait()
	}
}

// netMapLocked returns the current NetworkMap as determined by the config we
// have. c.L must be held.
func (c *configMaps) netMapLocked() *netmap.NetworkMap {
	nm := new(netmap.NetworkMap)
	*nm = c.static

	addrs := make([]netip.Prefix, len(c.addresses))
	copy(addrs, c.addresses)

	nm.DERPMap = c.derpMap.Clone()
	nm.Peers = c.peerConfigLocked()
	selfNode := nm.SelfNode.AsStruct()
	selfNode.Addresses = addrs
	selfNode.AllowedIPs = addrs
	nm.SelfNode = selfNode.View()
	return nm
}

// peerConfigLocked returns the set of peer nodes we have.  c.L must be held.
func (c *configMaps) peerConfigLocked() []tailcfg.NodeView {
	out := make([]tailcfg.NodeView, 0, len(c.peers))
	for _, p := range c.peers {
		n := p.node.Clone()
		if c.blockEndpoints {
			n.Endpoints = nil
		}
		out = append(out, n.View())
	}
	return out
}

// setAddresses sets the addresses belonging to this node to the given slice. It
// triggers configuration of the engine if the addresses have changed.
// c.L MUST NOT be held.
func (c *configMaps) setAddresses(ips []netip.Prefix) {
	c.L.Lock()
	defer c.L.Unlock()
	if d := prefixesDifferent(c.addresses, ips); !d {
		return
	}
	c.addresses = make([]netip.Prefix, len(ips))
	copy(c.addresses, ips)
	c.netmapDirty = true
	c.filterDirty = true
	c.Broadcast()
}

// setBlockEndpoints sets whether we should block configuring endpoints we learn
// from peers.  It triggers a configuration of the engine if the value changes.
// nolint: revive
func (c *configMaps) setBlockEndpoints(blockEndpoints bool) {
	c.L.Lock()
	defer c.L.Unlock()
	if c.blockEndpoints != blockEndpoints {
		c.netmapDirty = true
	}
	c.blockEndpoints = blockEndpoints
	c.Broadcast()
}

// setDERPMap sets the DERP map, triggering a configuration of the engine if it has changed.
// c.L MUST NOT be held.
func (c *configMaps) setDERPMap(derpMap *tailcfg.DERPMap) {
	c.L.Lock()
	defer c.L.Unlock()
	if CompareDERPMaps(c.derpMap, derpMap) {
		return
	}
	c.derpMap = derpMap
	c.derpMapDirty = true
	c.Broadcast()
}

// derMapLocked returns the current DERPMap.  c.L must be held
func (c *configMaps) derpMapLocked() *tailcfg.DERPMap {
	return c.derpMap.Clone()
}

// reconfig computes the correct wireguard config and calls the engine.Reconfig
// with the config we have.  It is not intended for this to be called outside of
// the updateLoop()
func (c *configMaps) reconfig(nm *netmap.NetworkMap) {
	cfg, err := nmcfg.WGCfg(nm, Logger(c.logger.Named("net.wgconfig")), netmap.AllowSingleHosts, "")
	if err != nil {
		// WGCfg never returns an error at the time this code was written.  If it starts, returning
		// errors if/when we upgrade tailscale, we'll need to deal.
		c.logger.Critical(context.Background(), "update wireguard config failed", slog.Error(err))
		return
	}

	rc := &router.Config{LocalAddrs: nm.GetAddresses().AsSlice()}
	err = c.engine.Reconfig(cfg, rc, &dns.Config{})
	if err != nil {
		if errors.Is(err, wgengine.ErrNoChanges) {
			return
		}
		c.logger.Error(context.Background(), "failed to reconfigure wireguard engine", slog.Error(err))
	}
}

// filterLocked returns the current filter, based on our local addresses.  c.L
// must be held.
func (c *configMaps) filterLocked() *filter.Filter {
	localIPSet := netipx.IPSetBuilder{}
	for _, addr := range c.addresses {
		localIPSet.AddPrefix(addr)
	}
	localIPs, _ := localIPSet.IPSet()
	logIPSet := netipx.IPSetBuilder{}
	logIPs, _ := logIPSet.IPSet()
	return filter.New(
		c.static.PacketFilter,
		localIPs,
		logIPs,
		nil,
		Logger(c.logger.Named("net.packet-filter")),
	)
}

// updatePeers handles protocol updates about peers from the coordinator.  c.L MUST NOT be held.
func (c *configMaps) updatePeers(updates []*proto.CoordinateResponse_PeerUpdate) {
	status := c.status()
	c.L.Lock()
	defer c.L.Unlock()

	// Update all the lastHandshake values here. That way we don't have to
	// worry about them being up-to-date when handling updates below, and it covers
	// all peers, not just the ones we got updates about.
	for _, lc := range c.peers {
		if peerStatus, ok := status.Peer[lc.node.Key]; ok {
			lc.lastHandshake = peerStatus.LastHandshake
		}
	}

	for _, update := range updates {
		if dirty := c.updatePeerLocked(update, status); dirty {
			c.netmapDirty = true
		}
	}
	if c.netmapDirty {
		c.Broadcast()
	}
}

// status requests a status update from the engine.
func (c *configMaps) status() *ipnstate.Status {
	sb := &ipnstate.StatusBuilder{WantPeers: true}
	c.engine.UpdateStatus(sb)
	return sb.Status()
}

// updatePeerLocked processes a single update for a single peer. It is intended
// as internal function since it returns whether or not the config is dirtied by
// the update (instead of handling it directly like updatePeers).  c.L must be held.
func (c *configMaps) updatePeerLocked(update *proto.CoordinateResponse_PeerUpdate, status *ipnstate.Status) (dirty bool) {
	id, err := uuid.FromBytes(update.Id)
	if err != nil {
		c.logger.Critical(context.Background(), "received update with bad id", slog.F("id", update.Id))
		return false
	}
	logger := c.logger.With(slog.F("peer_id", id))
	lc, ok := c.peers[id]
	var node *tailcfg.Node
	if update.Kind == proto.CoordinateResponse_PeerUpdate_NODE {
		// If no preferred DERP is provided, we can't reach the node.
		if update.Node.PreferredDerp == 0 {
			logger.Warn(context.Background(), "no preferred DERP, peer update", slog.F("node_proto", update.Node))
			return false
		}
		node, err = c.protoNodeToTailcfg(update.Node)
		if err != nil {
			logger.Critical(context.Background(), "failed to convert proto node to tailcfg", slog.F("node_proto", update.Node))
			return false
		}
		logger = logger.With(slog.F("key_id", node.Key.ShortString()), slog.F("node", node))
		peerStatus, ok := status.Peer[node.Key]
		// Starting KeepAlive messages at the initialization of a connection
		// causes a race condition. If we send the handshake before the peer has
		// our node, we'll have to wait for 5 seconds before trying again.
		// Ideally, the first handshake starts when the user first initiates a
		// connection to the peer. After a successful connection we enable
		// keep alives to persist the connection and keep it from becoming idle.
		// SSH connections don't send packets while idle, so we use keep alives
		// to avoid random hangs while we set up the connection again after
		// inactivity.
		node.KeepAlive = ok && peerStatus.Active
	}
	switch {
	case !ok && update.Kind == proto.CoordinateResponse_PeerUpdate_NODE:
		// new!
		var lastHandshake time.Time
		if ps, ok := status.Peer[node.Key]; ok {
			lastHandshake = ps.LastHandshake
		}
		c.peers[id] = &peerLifecycle{
			peerID:        id,
			node:          node,
			lastHandshake: lastHandshake,
			lost:          false,
		}
		logger.Debug(context.Background(), "adding new peer")
		return true
	case ok && update.Kind == proto.CoordinateResponse_PeerUpdate_NODE:
		// update
		node.Created = lc.node.Created
		dirty = !lc.node.Equal(node)
		lc.node = node
		lc.lost = false
		lc.resetTimer()
		logger.Debug(context.Background(), "node update to existing peer", slog.F("dirty", dirty))
		return dirty
	case !ok:
		// disconnected or lost, but we don't have the node. No op
		logger.Debug(context.Background(), "skipping update for peer we don't recognize")
		return false
	case update.Kind == proto.CoordinateResponse_PeerUpdate_DISCONNECTED:
		lc.resetTimer()
		delete(c.peers, id)
		logger.Debug(context.Background(), "disconnected peer")
		return true
	case update.Kind == proto.CoordinateResponse_PeerUpdate_LOST:
		lc.lost = true
		lc.setLostTimer(c)
		logger.Debug(context.Background(), "marked peer lost")
		// marking a node lost doesn't change anything right now, so dirty=false
		return false
	default:
		logger.Warn(context.Background(), "unknown peer update", slog.F("kind", update.Kind))
		return false
	}
}

// setAllPeersLost marks all peers as lost.  Typically, this is called when we lose connection to
// the Coordinator.  (When we reconnect, we will get NODE updates for all peers that are still connected
// and mark them as not lost.)
func (c *configMaps) setAllPeersLost() {
	c.L.Lock()
	defer c.L.Unlock()
	for _, lc := range c.peers {
		if lc.lost {
			// skip processing already lost nodes, as this just results in timer churn
			continue
		}
		lc.lost = true
		lc.setLostTimer(c)
		// it's important to drop a log here so that we see it get marked lost if grepping thru
		// the logs for a specific peer
		c.logger.Debug(context.Background(),
			"setAllPeersLost marked peer lost",
			slog.F("peer_id", lc.peerID),
			slog.F("key_id", lc.node.Key.ShortString()),
		)
	}
}

// peerLostTimeout is the callback that peerLifecycle uses when a peer is lost the timeout to
// receive a handshake fires.
func (c *configMaps) peerLostTimeout(id uuid.UUID) {
	logger := c.logger.With(slog.F("peer_id", id))
	logger.Debug(context.Background(),
		"peer lost timeout")

	// First do a status update to see if the peer did a handshake while we were
	// waiting
	status := c.status()
	c.L.Lock()
	defer c.L.Unlock()

	lc, ok := c.peers[id]
	if !ok {
		logger.Debug(context.Background(),
			"timeout triggered for peer that is removed from the map")
		return
	}
	if peerStatus, ok := status.Peer[lc.node.Key]; ok {
		lc.lastHandshake = peerStatus.LastHandshake
	}
	logger = logger.With(slog.F("key_id", lc.node.Key.ShortString()))
	if !lc.lost {
		logger.Debug(context.Background(),
			"timeout triggered for peer that is no longer lost")
		return
	}
	since := c.clock.Since(lc.lastHandshake)
	if since >= lostTimeout {
		logger.Info(
			context.Background(), "removing lost peer")
		delete(c.peers, id)
		c.netmapDirty = true
		c.Broadcast()
		return
	}
	logger.Debug(context.Background(),
		"timeout triggered for peer but it had handshake in meantime")
	lc.setLostTimer(c)
}

func (c *configMaps) protoNodeToTailcfg(p *proto.Node) (*tailcfg.Node, error) {
	node, err := ProtoToNode(p)
	if err != nil {
		return nil, err
	}
	return &tailcfg.Node{
		ID:         tailcfg.NodeID(p.GetId()),
		Created:    c.clock.Now(),
		Key:        node.Key,
		DiscoKey:   node.DiscoKey,
		Addresses:  node.Addresses,
		AllowedIPs: node.AllowedIPs,
		Endpoints:  node.Endpoints,
		DERP:       fmt.Sprintf("%s:%d", tailcfg.DerpMagicIP, node.PreferredDERP),
		Hostinfo:   (&tailcfg.Hostinfo{}).View(),
	}, nil
}

// nodeAddresses returns the addresses for the peer with the given publicKey, if known.
func (c *configMaps) nodeAddresses(publicKey key.NodePublic) ([]netip.Prefix, bool) {
	c.L.Lock()
	defer c.L.Unlock()
	for _, lc := range c.peers {
		if lc.node.Key == publicKey {
			return lc.node.Addresses, true
		}
	}
	return nil, false
}

type peerLifecycle struct {
	peerID        uuid.UUID
	node          *tailcfg.Node
	lost          bool
	lastHandshake time.Time
	timer         *clock.Timer
}

func (l *peerLifecycle) resetTimer() {
	if l.timer != nil {
		l.timer.Stop()
		l.timer = nil
	}
}

func (l *peerLifecycle) setLostTimer(c *configMaps) {
	if l.timer != nil {
		l.timer.Stop()
	}
	ttl := lostTimeout - c.clock.Since(l.lastHandshake)
	if ttl <= 0 {
		ttl = time.Nanosecond
	}
	l.timer = c.clock.AfterFunc(ttl, func() {
		c.peerLostTimeout(l.peerID)
	})
}

// prefixesDifferent returns true if the two slices contain different prefixes
// where order doesn't matter.
func prefixesDifferent(a, b []netip.Prefix) bool {
	if len(a) != len(b) {
		return true
	}
	as := make(map[string]bool)
	for _, p := range a {
		as[p.String()] = true
	}
	for _, p := range b {
		if !as[p.String()] {
			return true
		}
	}
	return false
}

// derpMapStringer converts a DERPMap into a readable string for logging, since
// it includes pointers that we want to know the contents of, not actual pointer
// address.
type derpMapStringer tailcfg.DERPMap

func (d *derpMapStringer) String() string {
	out, err := json.Marshal((*tailcfg.DERPMap)(d))
	if err != nil {
		return fmt.Sprintf("!!!error marshaling DERPMap: %s", err.Error())
	}
	return string(out)
}<|MERGE_RESOLUTION|>--- conflicted
+++ resolved
@@ -151,13 +151,8 @@
 		if c.derpMapDirty {
 			derpMap := c.derpMapLocked()
 			actions = append(actions, func() {
-<<<<<<< HEAD
-				c.logger.Debug(context.Background(), "updating engine DERP map", slog.F("derp_map", derpMap))
+				c.logger.Info(context.Background(), "updating engine DERP map", slog.F("derp_map", (*derpMapStringer)(derpMap)))
 				c.conn.SetDERPMap(derpMap)
-=======
-				c.logger.Info(context.Background(), "updating engine DERP map", slog.F("derp_map", (*derpMapStringer)(derpMap)))
-				c.engine.SetDERPMap(derpMap)
->>>>>>> ecae6f91
 			})
 		}
 		if c.netmapDirty {
