package agentapi_test

import (
	"context"
	"testing"

	"github.com/google/uuid"
	"github.com/stretchr/testify/require"
	"go.uber.org/mock/gomock"

	"cdr.dev/slog/sloggers/slogtest"

	agentproto "github.com/coder/coder/v2/agent/proto"
	"github.com/coder/coder/v2/coderd/agentapi"
	"github.com/coder/coder/v2/coderd/database"
	"github.com/coder/coder/v2/coderd/database/dbmock"
)

func TestBatchUpdateAppHealths(t *testing.T) {
	t.Parallel()

	var (
		workspaceID = uuid.New()
		agent       = database.WorkspaceAgent{
			ID: uuid.New(),
		}
		app1 = database.WorkspaceApp{
			ID:             uuid.New(),
			AgentID:        agent.ID,
			Slug:           "code-server-1",
			DisplayName:    "code-server 1",
			HealthcheckUrl: "http://localhost:3000",
			Health:         database.WorkspaceAppHealthInitializing,
		}
		app2 = database.WorkspaceApp{
			ID:             uuid.New(),
			AgentID:        agent.ID,
			Slug:           "code-server-2",
			DisplayName:    "code-server 2",
			HealthcheckUrl: "http://localhost:3001",
			Health:         database.WorkspaceAppHealthHealthy,
		}
	)

	t.Run("OK", func(t *testing.T) {
		t.Parallel()

		dbM := dbmock.NewMockStore(gomock.NewController(t))
		dbM.EXPECT().GetWorkspaceAppsByAgentID(gomock.Any(), agent.ID).Return([]database.WorkspaceApp{app1, app2}, nil)
		dbM.EXPECT().UpdateWorkspaceAppHealthByID(gomock.Any(), database.UpdateWorkspaceAppHealthByIDParams{
			ID:     app1.ID,
			Health: database.WorkspaceAppHealthHealthy,
		}).Return(nil)
		dbM.EXPECT().UpdateWorkspaceAppHealthByID(gomock.Any(), database.UpdateWorkspaceAppHealthByIDParams{
			ID:     app2.ID,
			Health: database.WorkspaceAppHealthUnhealthy,
		}).Return(nil)

		publishCalled := false
		api := &agentapi.AppsAPI{
			AgentFn: func(context.Context) (database.WorkspaceAgent, error) {
				return agent, nil
			},
			WorkspaceIDFn: func(context.Context, *database.WorkspaceAgent) (uuid.UUID, error) {
				return workspaceID, nil
			},
			Database: dbM,
			Log:      slogtest.Make(t, nil),
<<<<<<< HEAD
			PublishWorkspaceUpdateFn: func(context.Context, uuid.UUID) {
				atomic.AddInt64(&publishCalled, 1)
=======
			PublishWorkspaceUpdateFn: func(ctx context.Context, wa *database.WorkspaceAgent) error {
				publishCalled = true
				return nil
>>>>>>> 7a165ddf
			},
		}

		// Set one to healthy, set another to unhealthy.
		resp, err := api.BatchUpdateAppHealths(context.Background(), &agentproto.BatchUpdateAppHealthRequest{
			Updates: []*agentproto.BatchUpdateAppHealthRequest_HealthUpdate{
				{
					Id:     app1.ID[:],
					Health: agentproto.AppHealth_HEALTHY,
				},
				{
					Id:     app2.ID[:],
					Health: agentproto.AppHealth_UNHEALTHY,
				},
			},
		})
		require.NoError(t, err)
		require.Equal(t, &agentproto.BatchUpdateAppHealthResponse{}, resp)

		require.True(t, publishCalled)
	})

	t.Run("Unchanged", func(t *testing.T) {
		t.Parallel()

		dbM := dbmock.NewMockStore(gomock.NewController(t))
		dbM.EXPECT().GetWorkspaceAppsByAgentID(gomock.Any(), agent.ID).Return([]database.WorkspaceApp{app1, app2}, nil)

		publishCalled := false
		api := &agentapi.AppsAPI{
			AgentFn: func(context.Context) (database.WorkspaceAgent, error) {
				return agent, nil
			},
			WorkspaceIDFn: func(context.Context, *database.WorkspaceAgent) (uuid.UUID, error) {
				return workspaceID, nil
			},
			Database: dbM,
			Log:      slogtest.Make(t, nil),
<<<<<<< HEAD
			PublishWorkspaceUpdateFn: func(context.Context, uuid.UUID) {
				atomic.AddInt64(&publishCalled, 1)
=======
			PublishWorkspaceUpdateFn: func(ctx context.Context, wa *database.WorkspaceAgent) error {
				publishCalled = true
				return nil
>>>>>>> 7a165ddf
			},
		}

		// Set both to their current status, neither should be updated in the
		// DB.
		resp, err := api.BatchUpdateAppHealths(context.Background(), &agentproto.BatchUpdateAppHealthRequest{
			Updates: []*agentproto.BatchUpdateAppHealthRequest_HealthUpdate{
				{
					Id:     app1.ID[:],
					Health: agentproto.AppHealth_INITIALIZING,
				},
				{
					Id:     app2.ID[:],
					Health: agentproto.AppHealth_HEALTHY,
				},
			},
		})
		require.NoError(t, err)
		require.Equal(t, &agentproto.BatchUpdateAppHealthResponse{}, resp)

		require.False(t, publishCalled)
	})

	t.Run("Empty", func(t *testing.T) {
		t.Parallel()

		// No DB queries are made if there are no updates to process.
		dbM := dbmock.NewMockStore(gomock.NewController(t))

		publishCalled := false
		api := &agentapi.AppsAPI{
			AgentFn: func(context.Context) (database.WorkspaceAgent, error) {
				return agent, nil
			},
			WorkspaceIDFn: func(context.Context, *database.WorkspaceAgent) (uuid.UUID, error) {
				return workspaceID, nil
			},
			Database: dbM,
			Log:      slogtest.Make(t, nil),
<<<<<<< HEAD
			PublishWorkspaceUpdateFn: func(context.Context, uuid.UUID) {
				atomic.AddInt64(&publishCalled, 1)
=======
			PublishWorkspaceUpdateFn: func(ctx context.Context, wa *database.WorkspaceAgent) error {
				publishCalled = true
				return nil
>>>>>>> 7a165ddf
			},
		}

		// Do nothing.
		resp, err := api.BatchUpdateAppHealths(context.Background(), &agentproto.BatchUpdateAppHealthRequest{
			Updates: []*agentproto.BatchUpdateAppHealthRequest_HealthUpdate{},
		})
		require.NoError(t, err)
		require.Equal(t, &agentproto.BatchUpdateAppHealthResponse{}, resp)

		require.False(t, publishCalled)
	})

	t.Run("AppNoHealthcheck", func(t *testing.T) {
		t.Parallel()

		app3 := database.WorkspaceApp{
			ID:          uuid.New(),
			AgentID:     agent.ID,
			Slug:        "code-server-3",
			DisplayName: "code-server 3",
		}

		dbM := dbmock.NewMockStore(gomock.NewController(t))
		dbM.EXPECT().GetWorkspaceAppsByAgentID(gomock.Any(), agent.ID).Return([]database.WorkspaceApp{app3}, nil)

		api := &agentapi.AppsAPI{
			AgentFn: func(context.Context) (database.WorkspaceAgent, error) {
				return agent, nil
			},
			WorkspaceIDFn: func(context.Context, *database.WorkspaceAgent) (uuid.UUID, error) {
				return workspaceID, nil
			},
			Database:                 dbM,
			Log:                      slogtest.Make(t, nil),
			PublishWorkspaceUpdateFn: nil,
		}

		// Set app3 to healthy, should error.
		resp, err := api.BatchUpdateAppHealths(context.Background(), &agentproto.BatchUpdateAppHealthRequest{
			Updates: []*agentproto.BatchUpdateAppHealthRequest_HealthUpdate{
				{
					Id:     app3.ID[:],
					Health: agentproto.AppHealth_HEALTHY,
				},
			},
		})
		require.Error(t, err)
		require.ErrorContains(t, err, "does not have healthchecks enabled")
		require.Nil(t, resp)
	})

	t.Run("UnknownApp", func(t *testing.T) {
		t.Parallel()

		dbM := dbmock.NewMockStore(gomock.NewController(t))
		dbM.EXPECT().GetWorkspaceAppsByAgentID(gomock.Any(), agent.ID).Return([]database.WorkspaceApp{app1, app2}, nil)

		api := &agentapi.AppsAPI{
			AgentFn: func(context.Context) (database.WorkspaceAgent, error) {
				return agent, nil
			},
			WorkspaceIDFn: func(context.Context, *database.WorkspaceAgent) (uuid.UUID, error) {
				return workspaceID, nil
			},
			Database:                 dbM,
			Log:                      slogtest.Make(t, nil),
			PublishWorkspaceUpdateFn: nil,
		}

		// Set an unknown app to healthy, should error.
		id := uuid.New()
		resp, err := api.BatchUpdateAppHealths(context.Background(), &agentproto.BatchUpdateAppHealthRequest{
			Updates: []*agentproto.BatchUpdateAppHealthRequest_HealthUpdate{
				{
					Id:     id[:],
					Health: agentproto.AppHealth_HEALTHY,
				},
			},
		})
		require.Error(t, err)
		require.ErrorContains(t, err, "not found")
		require.Nil(t, resp)
	})

	t.Run("InvalidHealth", func(t *testing.T) {
		t.Parallel()

		dbM := dbmock.NewMockStore(gomock.NewController(t))
		dbM.EXPECT().GetWorkspaceAppsByAgentID(gomock.Any(), agent.ID).Return([]database.WorkspaceApp{app1, app2}, nil)

		api := &agentapi.AppsAPI{
			AgentFn: func(context.Context) (database.WorkspaceAgent, error) {
				return agent, nil
			},
			WorkspaceIDFn: func(context.Context, *database.WorkspaceAgent) (uuid.UUID, error) {
				return workspaceID, nil
			},
			Database:                 dbM,
			Log:                      slogtest.Make(t, nil),
			PublishWorkspaceUpdateFn: nil,
		}

		// Set an unknown app to healthy, should error.
		resp, err := api.BatchUpdateAppHealths(context.Background(), &agentproto.BatchUpdateAppHealthRequest{
			Updates: []*agentproto.BatchUpdateAppHealthRequest_HealthUpdate{
				{
					Id:     app1.ID[:],
					Health: -999,
				},
			},
		})
		require.Error(t, err)
		require.ErrorContains(t, err, "unknown health status")
		require.Nil(t, resp)
	})
}<|MERGE_RESOLUTION|>--- conflicted
+++ resolved
@@ -66,14 +66,8 @@
 			},
 			Database: dbM,
 			Log:      slogtest.Make(t, nil),
-<<<<<<< HEAD
 			PublishWorkspaceUpdateFn: func(context.Context, uuid.UUID) {
-				atomic.AddInt64(&publishCalled, 1)
-=======
-			PublishWorkspaceUpdateFn: func(ctx context.Context, wa *database.WorkspaceAgent) error {
 				publishCalled = true
-				return nil
->>>>>>> 7a165ddf
 			},
 		}
 
@@ -112,14 +106,8 @@
 			},
 			Database: dbM,
 			Log:      slogtest.Make(t, nil),
-<<<<<<< HEAD
 			PublishWorkspaceUpdateFn: func(context.Context, uuid.UUID) {
-				atomic.AddInt64(&publishCalled, 1)
-=======
-			PublishWorkspaceUpdateFn: func(ctx context.Context, wa *database.WorkspaceAgent) error {
 				publishCalled = true
-				return nil
->>>>>>> 7a165ddf
 			},
 		}
 
@@ -159,14 +147,8 @@
 			},
 			Database: dbM,
 			Log:      slogtest.Make(t, nil),
-<<<<<<< HEAD
 			PublishWorkspaceUpdateFn: func(context.Context, uuid.UUID) {
-				atomic.AddInt64(&publishCalled, 1)
-=======
-			PublishWorkspaceUpdateFn: func(ctx context.Context, wa *database.WorkspaceAgent) error {
 				publishCalled = true
-				return nil
->>>>>>> 7a165ddf
 			},
 		}
 
