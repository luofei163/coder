--- conflicted
+++ resolved
@@ -1,10 +1,7 @@
 import { screen, waitFor } from "@testing-library/react";
 import userEvent from "@testing-library/user-event";
-<<<<<<< HEAD
-import { vi , expect, describe, it } from "vitest"
-=======
 import { http, HttpResponse } from "msw";
->>>>>>> d50c20c4
+import { vi, expect, describe, it } from "vitest";
 import * as API from "api/api";
 import type { Template, UpdateTemplateMeta } from "api/typesGenerated";
 import { Language as FooterFormLanguage } from "components/FormFooter/FormFooter";
