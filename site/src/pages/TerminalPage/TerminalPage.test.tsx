import "vi-canvas-mock";
import { waitFor } from "@testing-library/react";
import WS from "vi-websocket-mock";
import { HttpResponse, http } from "msw";
import { vi, expect, describe, it } from "vitest";
import * as API from "api/api";
import {
  MockUser,
  MockWorkspace,
  MockWorkspaceAgent,
} from "testHelpers/entities";
import { renderWithAuth } from "testHelpers/renderHelpers";
import { server } from "testHelpers/server";
import TerminalPage, { Language } from "./TerminalPage";

<<<<<<< HEAD
Object.defineProperty(window, "matchMedia", {
  writable: true,
  value: vi.fn().mockImplementation((query) => ({
    matches: false,
    media: query,
    onchange: null,
    addListener: vi.fn(), // deprecated
    removeListener: vi.fn(), // deprecated
    addEventListener: vi.fn(),
    removeEventListener: vi.fn(),
    dispatchEvent: vi.fn(),
  })),
});

=======
>>>>>>> 7c1d10b9
const renderTerminal = async (
  route = `/${MockUser.username}/${MockWorkspace.name}/terminal`,
) => {
  const utils = renderWithAuth(<TerminalPage />, {
    route,
    path: "/:username/:workspace/terminal",
  });
  await waitFor(() => {
    // To avoid 'act' errors during testing, we ensure the component is
    // completely rendered without any outstanding state updates. This is
    // accomplished by incorporating a 'data-status' attribute into the
    // component. We then observe this attribute for any changes, as we cannot
    // rely on other screen elements to indicate completion.
    const wrapper =
      utils.container.querySelector<HTMLDivElement>("[data-status]")!;
    expect(wrapper.dataset.state).not.toBe("initializing");
  });
  return utils;
};

const expectTerminalText = (container: HTMLElement, text: string) => {
  return waitFor(
    () => {
      const elements = container.getElementsByClassName("xterm-rows");
      if (elements.length === 0) {
        throw new Error("no xterm-rows");
      }
      const row = elements[0] as HTMLDivElement;
      if (!row.textContent) {
        throw new Error("no text content");
      }
      expect(row.textContent).toContain(text);
    },
    { timeout: 5_000 },
  );
};

describe("TerminalPage", () => {
  afterEach(() => {
    WS.clean();
  });

  it("loads the right workspace data", async () => {
<<<<<<< HEAD
    const spy = vi
=======
    jest
>>>>>>> 7c1d10b9
      .spyOn(API, "getWorkspaceByOwnerAndName")
      .mockResolvedValue(MockWorkspace);
    new WS(
      `ws://localhost/api/v2/workspaceagents/${MockWorkspaceAgent.id}/pty`,
    );
    await renderTerminal(
      `/${MockUser.username}/${MockWorkspace.name}/terminal`,
    );
    await waitFor(() => {
      expect(API.getWorkspaceByOwnerAndName).toHaveBeenCalledWith(
        MockUser.username,
        MockWorkspace.name,
        { include_deleted: true },
      );
    });
  });

  it("shows an error if fetching workspace fails", async () => {
    server.use(
      http.get("/api/v2/users/:userId/workspace/:workspaceName", () => {
        return HttpResponse.json({ id: "workspace-id" }, { status: 500 });
      }),
    );

    const { container } = await renderTerminal();

    await expectTerminalText(container, Language.workspaceErrorMessagePrefix);
  });

  it("shows an error if the websocket fails", async () => {
    server.use(
      http.get("/api/v2/workspaceagents/:agentId/pty", () => {
        return HttpResponse.json({}, { status: 500 });
      }),
    );

    const { container } = await renderTerminal();

    await expectTerminalText(container, Language.websocketErrorMessagePrefix);
  });

  it("renders data from the backend", async () => {
    const ws = new WS(
      `ws://localhost/api/v2/workspaceagents/${MockWorkspaceAgent.id}/pty`,
    );
    const text = "something to render";

    const { container } = await renderTerminal();
    // Ideally we could use ws.connected but that seems to pause React updates.
    // For now, wait for the initial resize message instead.
    await ws.nextMessage;
    ws.send(text);

    await expectTerminalText(container, text);
  });

  // Ideally we could just pass the correct size in the web socket URL without
  // having to resize separately afterward (and then we could delete also this
  // test), but we need the initial resize message to have something to wait for
  // in the other tests since ws.connected appears to pause React updates.  So
  // for now the initial resize message (and this test) are here to stay.
  it("resizes on connect", async () => {
    const ws = new WS(
      `ws://localhost/api/v2/workspaceagents/${MockWorkspaceAgent.id}/pty`,
    );

    await renderTerminal();

    const msg = await ws.nextMessage;
    const req = JSON.parse(new TextDecoder().decode(msg as Uint8Array));
    expect(req.height).toBeGreaterThan(0);
    expect(req.width).toBeGreaterThan(0);
  });

  it("supports workspace.agent syntax", async () => {
    const ws = new WS(
      `ws://localhost/api/v2/workspaceagents/${MockWorkspaceAgent.id}/pty`,
    );
    const text = "something to render";

    const { container } = await renderTerminal(
      `/some-user/${MockWorkspace.name}.${MockWorkspaceAgent.name}/terminal`,
    );

    // Ideally we could use ws.connected but that seems to pause React updates.
    // For now, wait for the initial resize message instead.
    await ws.nextMessage;
    ws.send(text);
    await expectTerminalText(container, text);
  });
});<|MERGE_RESOLUTION|>--- conflicted
+++ resolved
@@ -1,6 +1,6 @@
-import "vi-canvas-mock";
+import "jest-canvas-mock";
 import { waitFor } from "@testing-library/react";
-import WS from "vi-websocket-mock";
+import WS from "jest-websocket-mock";
 import { HttpResponse, http } from "msw";
 import { vi, expect, describe, it } from "vitest";
 import * as API from "api/api";
@@ -13,23 +13,6 @@
 import { server } from "testHelpers/server";
 import TerminalPage, { Language } from "./TerminalPage";
 
-<<<<<<< HEAD
-Object.defineProperty(window, "matchMedia", {
-  writable: true,
-  value: vi.fn().mockImplementation((query) => ({
-    matches: false,
-    media: query,
-    onchange: null,
-    addListener: vi.fn(), // deprecated
-    removeListener: vi.fn(), // deprecated
-    addEventListener: vi.fn(),
-    removeEventListener: vi.fn(),
-    dispatchEvent: vi.fn(),
-  })),
-});
-
-=======
->>>>>>> 7c1d10b9
 const renderTerminal = async (
   route = `/${MockUser.username}/${MockWorkspace.name}/terminal`,
 ) => {
@@ -73,13 +56,9 @@
   });
 
   it("loads the right workspace data", async () => {
-<<<<<<< HEAD
-    const spy = vi
-=======
-    jest
->>>>>>> 7c1d10b9
-      .spyOn(API, "getWorkspaceByOwnerAndName")
-      .mockResolvedValue(MockWorkspace);
+    vi.spyOn(API, "getWorkspaceByOwnerAndName").mockResolvedValue(
+      MockWorkspace,
+    );
     new WS(
       `ws://localhost/api/v2/workspaceagents/${MockWorkspaceAgent.id}/pty`,
     );
