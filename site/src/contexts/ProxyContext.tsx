import {
  createContext,
  type FC,
  type PropsWithChildren,
  useCallback,
  useContext,
  useEffect,
  useState,
} from "react";
import { useQuery } from "react-query";
import { client } from "api/api";
import { cachedQuery } from "api/queries/util";
import type { Region, WorkspaceProxy } from "api/typesGenerated";
import { useAuthenticated } from "contexts/auth/RequireAuth";
import { useEmbeddedMetadata } from "hooks/useEmbeddedMetadata";
import { type ProxyLatencyReport, useProxyLatency } from "./useProxyLatency";

export interface ProxyContextValue {
  // proxy is **always** the workspace proxy that should be used.
  // The 'proxy.selectedProxy' field is the proxy being used and comes from either:
  //   1. The user manually selected this proxy. (saved to local storage)
  //   2. The default proxy auto selected because:
  //    a. The user has not selected a proxy.
  //    b. The user's selected proxy is not in the list of proxies.
  //    c. The user's selected proxy is not healthy.
  //   3. undefined if there are no proxies.
  //
  // The values 'proxy.preferredPathAppURL' and 'proxy.preferredWildcardHostname' can
  // always be used even if 'proxy.selectedProxy' is undefined. These values are sourced from
  // the 'selectedProxy', but default to relative paths if the 'selectedProxy' is undefined.
  proxy: PreferredProxy;

  // userProxy is always the proxy the user has selected. This value comes from local storage.
  // The value `proxy` should always be used instead of `userProxy`. `userProxy` is only exposed
  // so the caller can determine if the proxy being used is the user's selected proxy, or if it
  // was auto selected based on some other criteria.
  userProxy?: Region;

  // proxies is the list of proxies returned by coderd. This is fetched async.
  // isFetched, isLoading, and error are used to track the state of the async call.
  //
  // Region[] is returned if the user is a non-admin.
  // WorkspaceProxy[] is returned if the user is an admin. WorkspaceProxy extends Region with
  //  more information about the proxy and the status. More information includes the error message if
  //  the proxy is unhealthy.
  proxies?: readonly Region[] | readonly WorkspaceProxy[];
  // isFetched is true when the 'proxies' api call is complete.
  isFetched: boolean;
  isLoading: boolean;
  error?: unknown;
  // proxyLatencies is a map of proxy id to latency report. If the proxyLatencies[proxy.id] is undefined
  // then the latency has not been fetched yet. Calculations happen async for each proxy in the list.
  // Refer to the returned report for a given proxy for more information.
  proxyLatencies: Record<string, ProxyLatencyReport>;
  // refetchProxyLatencies will trigger refreshing of the proxy latencies. By default the latencies
  // are loaded once.
  refetchProxyLatencies: () => Date;
  // setProxy is a function that sets the user's selected proxy. This function should
  // only be called if the user is manually selecting a proxy. This value is stored in local
  // storage and will persist across reloads and tabs.
  setProxy: (selectedProxy: Region) => void;
  // clearProxy is a function that clears the user's selected proxy.
  // If no proxy is selected, then the default proxy will be used.
  clearProxy: () => void;
}

interface PreferredProxy {
  // proxy is the proxy being used. It is provided for
  // getting the fields such as "display_name" and "id"
  // Do not use the fields 'path_app_url' or 'wildcard_hostname' from this
  // object. Use the preferred fields.
  proxy: Region | undefined;
  // PreferredPathAppURL is the URL of the proxy or it is the empty string
  // to indicate using relative paths. To add a path to this:
  //  PreferredPathAppURL + "/path/to/app"
  preferredPathAppURL: string;
  // PreferredWildcardHostname is a hostname that includes a wildcard.
  preferredWildcardHostname: string;
}

export const ProxyContext = createContext<ProxyContextValue | undefined>(
  undefined,
);

/**
 * ProxyProvider interacts with local storage to indicate the preferred workspace proxy.
 */
export const ProxyProvider: FC<PropsWithChildren> = ({ children }) => {
  // Using a useState so the caller always has the latest user saved
  // proxy.
  const [userSavedProxy, setUserSavedProxy] = useState(loadUserSelectedProxy());

  // Load the initial state from local storage.
  const [proxy, setProxy] = useState<PreferredProxy>(
    computeUsableURLS(userSavedProxy),
  );

  const { permissions } = useAuthenticated();
<<<<<<< HEAD
  const query = async (): Promise<readonly Region[]> => {
    const endpoint = permissions.editWorkspaceProxies
      ? client.api.getWorkspaceProxies
      : client.api.getWorkspaceProxyRegions;
    const resp = await endpoint();
    return resp.regions;
  };
=======
  const { metadata } = useEmbeddedMetadata();
>>>>>>> 96f2cec5

  const {
    data: proxiesResp,
    error: proxiesError,
    isLoading: proxiesLoading,
    isFetched: proxiesFetched,
  } = useQuery(
    cachedQuery({
      metadata: metadata.regions,
      queryKey: ["get-proxies"],
      queryFn: async (): Promise<readonly Region[]> => {
        const endpoint = permissions.editWorkspaceProxies
          ? getWorkspaceProxies
          : getWorkspaceProxyRegions;
        const resp = await endpoint();
        return resp.regions;
      },
    }),
  );

  // Every time we get a new proxiesResponse, update the latency check
  // to each workspace proxy.
  const { proxyLatencies, refetch: refetchProxyLatencies } =
    useProxyLatency(proxiesResp);

  // updateProxy is a helper function that when called will
  // update the proxy being used.
  const updateProxy = useCallback(() => {
    // Update the saved user proxy for the caller.
    setUserSavedProxy(loadUserSelectedProxy());
    setProxy(
      getPreferredProxy(
        proxiesResp ?? [],
        loadUserSelectedProxy(),
        proxyLatencies,
        // Do not auto select based on latencies, as inconsistent latencies can cause this
        // to behave poorly.
        false,
      ),
    );
  }, [proxiesResp, proxyLatencies]);

  // This useEffect ensures the proxy to be used is updated whenever the state changes.
  // This includes proxies being loaded, latencies being calculated, and the user selecting a proxy.
  useEffect(() => {
    updateProxy();
    // eslint-disable-next-line react-hooks/exhaustive-deps -- Only update if the source data changes
  }, [proxiesResp, proxyLatencies]);

  return (
    <ProxyContext.Provider
      value={{
        proxyLatencies,
        refetchProxyLatencies,
        userProxy: userSavedProxy,
        proxy: proxy,
        proxies: proxiesResp,
        isLoading: proxiesLoading,
        isFetched: proxiesFetched,
        error: proxiesError,

        // These functions are exposed to allow the user to select a proxy.
        setProxy: (proxy: Region) => {
          // Save to local storage to persist the user's preference across reloads
          saveUserSelectedProxy(proxy);
          // Update the selected proxy
          updateProxy();
        },
        clearProxy: () => {
          // Clear the user's selection from local storage.
          clearUserSelectedProxy();
          updateProxy();
        },
      }}
    >
      {children}
    </ProxyContext.Provider>
  );
};

export const useProxy = (): ProxyContextValue => {
  const context = useContext(ProxyContext);

  if (!context) {
    throw new Error("useProxy should be used inside of <ProxyProvider />");
  }

  return context;
};

/**
 * getPreferredProxy is a helper function to calculate the urls to use for a given proxy configuration. By default, it is
 * assumed no proxy is configured and relative paths should be used.
 * Exported for testing.
 *
 * @param proxies Is the list of proxies returned by coderd. If this is empty, default behavior is used.
 * @param selectedProxy Is the proxy saved in local storage. If this is undefined, default behavior is used.
 * @param latencies If provided, this is used to determine the best proxy to default to.
 *                  If not, `primary` is always the best default.
 */
export const getPreferredProxy = (
  proxies: readonly Region[],
  selectedProxy?: Region,
  latencies?: Record<string, ProxyLatencyReport>,
  autoSelectBasedOnLatency = true,
): PreferredProxy => {
  // If a proxy is selected, make sure it is in the list of proxies. If it is not
  // we should default to the primary.
  selectedProxy = proxies.find(
    (proxy) => selectedProxy && proxy.id === selectedProxy.id,
  );

  // If no proxy is selected, or the selected proxy is unhealthy default to the primary proxy.
  if (!selectedProxy || !selectedProxy.healthy) {
    // By default, use the primary proxy.
    selectedProxy = proxies.find((proxy) => proxy.name === "primary");

    // If we have latencies, then attempt to use the best proxy by latency instead.
    const best = selectByLatency(proxies, latencies);
    if (autoSelectBasedOnLatency && best) {
      selectedProxy = best;
    }
  }

  return computeUsableURLS(selectedProxy);
};

const selectByLatency = (
  proxies: readonly Region[],
  latencies?: Record<string, ProxyLatencyReport>,
): Region | undefined => {
  if (!latencies) {
    return undefined;
  }

  const proxyMap = proxies.reduce(
    (acc, proxy) => {
      acc[proxy.id] = proxy;
      return acc;
    },
    {} as Record<string, Region>,
  );

  const best = Object.keys(latencies)
    .map((proxyId) => {
      return {
        id: proxyId,
        ...latencies[proxyId],
      };
    })
    // If the proxy is not in our list, or it is unhealthy, ignore it.
    .filter((latency) => proxyMap[latency.id]?.healthy)
    .sort((a, b) => a.latencyMS - b.latencyMS)
    .at(0);

  // Found a new best, use it!
  if (best) {
    const bestProxy = proxies.find((proxy) => proxy.id === best.id);
    // Default to w/e it was before
    return bestProxy;
  }

  return undefined;
};

const computeUsableURLS = (proxy?: Region): PreferredProxy => {
  if (!proxy) {
    // By default use relative links for the primary proxy.
    // This is the default, and we should not change it.
    return {
      proxy: undefined,
      preferredPathAppURL: "",
      preferredWildcardHostname: "",
    };
  }

  let pathAppURL = proxy?.path_app_url.replace(/\/$/, "");
  // Primary proxy uses relative paths. It's the only exception.
  if (proxy.name === "primary") {
    pathAppURL = "";
  }

  return {
    proxy: proxy,
    // Trim trailing slashes to be consistent
    preferredPathAppURL: pathAppURL,
    preferredWildcardHostname: proxy.wildcard_hostname,
  };
};

// Local storage functions

export const clearUserSelectedProxy = (): void => {
  localStorage.removeItem("user-selected-proxy");
};

export const saveUserSelectedProxy = (saved: Region): void => {
  localStorage.setItem("user-selected-proxy", JSON.stringify(saved));
};

export const loadUserSelectedProxy = (): Region | undefined => {
  const str = localStorage.getItem("user-selected-proxy");
  if (!str) {
    return undefined;
  }

  return JSON.parse(str);
};<|MERGE_RESOLUTION|>--- conflicted
+++ resolved
@@ -96,17 +96,7 @@
   );
 
   const { permissions } = useAuthenticated();
-<<<<<<< HEAD
-  const query = async (): Promise<readonly Region[]> => {
-    const endpoint = permissions.editWorkspaceProxies
-      ? client.api.getWorkspaceProxies
-      : client.api.getWorkspaceProxyRegions;
-    const resp = await endpoint();
-    return resp.regions;
-  };
-=======
   const { metadata } = useEmbeddedMetadata();
->>>>>>> 96f2cec5
 
   const {
     data: proxiesResp,
@@ -118,10 +108,11 @@
       metadata: metadata.regions,
       queryKey: ["get-proxies"],
       queryFn: async (): Promise<readonly Region[]> => {
-        const endpoint = permissions.editWorkspaceProxies
-          ? getWorkspaceProxies
-          : getWorkspaceProxyRegions;
-        const resp = await endpoint();
+        const apiCall = permissions.editWorkspaceProxies
+          ? client.api.getWorkspaceProxies
+          : client.api.getWorkspaceProxyRegions;
+
+        const resp = await apiCall();
         return resp.regions;
       },
     }),
