--- conflicted
+++ resolved
@@ -1030,7 +1030,6 @@
     return response.data;
   };
 
-<<<<<<< HEAD
   updateUserQuietHoursSchedule = async (
     userId: TypesGen.User["id"],
     data: TypesGen.UpdateUserQuietHoursScheduleRequest,
@@ -1039,26 +1038,6 @@
       `/api/v2/users/${userId}/quiet-hours`,
       data,
     );
-=======
-export const getAppearance = async (): Promise<TypesGen.AppearanceConfig> => {
-  try {
-    const response = await axiosInstance.get(`/api/v2/appearance`);
-    return response.data || {};
-  } catch (ex) {
-    if (isAxiosError(ex) && ex.response?.status === 404) {
-      return {
-        application_name: "",
-        logo_url: "",
-        service_banner: {
-          enabled: false,
-        },
-        notification_banners: [],
-      };
-    }
-    throw ex;
-  }
-};
->>>>>>> d8e0be6e
 
     return response.data;
   };
@@ -1602,6 +1581,7 @@
         return {
           application_name: "",
           logo_url: "",
+          notification_banners: [],
           service_banner: {
             enabled: false,
           },
